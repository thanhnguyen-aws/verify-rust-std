--- conflicted
+++ resolved
@@ -343,14 +343,8 @@
 #[stable(feature = "once_cell", since = "1.70.0")]
 impl<T: UnwindSafe> UnwindSafe for OnceLock<T> {}
 
-<<<<<<< HEAD
-#[stable(feature = "once_cell", since = "CURRENT_RUSTC_VERSION")]
-#[rustc_const_unstable(feature = "const_default_impls", issue = "87864")]
-impl<T> const Default for OnceLock<T> {
-=======
 #[stable(feature = "once_cell", since = "1.70.0")]
 impl<T> Default for OnceLock<T> {
->>>>>>> 12db0ee3
     /// Creates a new empty cell.
     ///
     /// # Example
