<<<<<<< HEAD
#[path = "../../testing/crash_test.rs"]
pub mod crash_test;
=======
pub mod crash_test;
#[path = "../../testing/macros.rs"]
pub mod macros;
>>>>>>> 168159ca
<|MERGE_RESOLUTION|>--- conflicted
+++ resolved
@@ -1,8 +1,4 @@
-<<<<<<< HEAD
 #[path = "../../testing/crash_test.rs"]
 pub mod crash_test;
-=======
-pub mod crash_test;
 #[path = "../../testing/macros.rs"]
-pub mod macros;
->>>>>>> 168159ca
+pub mod macros;