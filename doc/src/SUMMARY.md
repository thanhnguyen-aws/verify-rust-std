# Verify Rust Std Lib

[Introduction](intro.md)

- [General Rules](./general-rules.md)
  - [Challenge Template](./challenge_template.md)
  - [Tool Application Template](./tool_template.md)

- [Verification Tools](./tools.md)
  - [Kani](./tools/kani.md)
  - [GOTO Transcoder](./tools/goto-transcoder.md)
  - [VeriFast](./tools/verifast.md)

---

- [Challenges](./challenges.md)
  - [1: Verify core transmuting methods](./challenges/0001-core-transmutation.md)
  - [2: Verify the memory safety of core intrinsics using raw pointers](./challenges/0002-intrinsics-memory.md)
  - [3: Verifying Raw Pointer Arithmetic Operations](./challenges/0003-pointer-arithmentic.md)
  - [4: Memory safety of BTreeMap's `btree::node` module](./challenges/0004-btree-node.md)
  - [5: Verify functions iterating over inductive data type: `linked_list`](./challenges/0005-linked-list.md)
  - [6: Safety of `NonNull`](./challenges/0006-nonnull.md)
  - [7: Safety of Methods for Atomic Types & Atomic Intrinsics](./challenges/0007-atomic-types.md)
  - [8: Contracts for SmallSort](./challenges/0008-smallsort.md)
  - [9: Safe abstractions for `core::time::Duration`](./challenges/0009-duration.md)
  - [10: Memory safety of String](./challenges/0010-string.md)
  - [11: Safety of Methods for Numeric Primitive Types](./challenges/0011-floats-ints.md)
  - [12: Safety of `NonZero`](./challenges/0012-nonzero.md)
  - [13: Safety of `CStr`](./challenges/0013-cstr.md)
  - [14: Safety of Primitive Conversions](./challenges/0014-convert-num.md)
  - [15: Contracts and Tests for SIMD Intrinsics](./challenges/0015-intrinsics-simd.md)
<<<<<<< HEAD
  - [13: Safety of `RawVec`](./challenges/0019-rawvec.md)
=======
  - [16: Verify the safety of Iterator functions](./challenges/0016-iter.md)
  - [17: Verify the safety of slice functions](./challenges/0017-slice.md)
  - [18: Verify the safety of slice iter functions](./challenges/0018-slice-iter-pt1.md)
>>>>>>> 9da1baac
<|MERGE_RESOLUTION|>--- conflicted
+++ resolved
@@ -29,10 +29,7 @@
   - [13: Safety of `CStr`](./challenges/0013-cstr.md)
   - [14: Safety of Primitive Conversions](./challenges/0014-convert-num.md)
   - [15: Contracts and Tests for SIMD Intrinsics](./challenges/0015-intrinsics-simd.md)
-<<<<<<< HEAD
-  - [13: Safety of `RawVec`](./challenges/0019-rawvec.md)
-=======
   - [16: Verify the safety of Iterator functions](./challenges/0016-iter.md)
   - [17: Verify the safety of slice functions](./challenges/0017-slice.md)
   - [18: Verify the safety of slice iter functions](./challenges/0018-slice-iter-pt1.md)
->>>>>>> 9da1baac
+  - [19: Safety of `RawVec`](./challenges/0019-rawvec.md)