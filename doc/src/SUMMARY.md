# Verify Rust Std Lib

[Introduction](intro.md)

- [General Rules](./general-rules.md)
  - [Challenge Template](./challenge_template.md)
  - [Tool Application Template](./tool_template.md)

- [Verification Tools](./tools.md)
  - [Kani](./tools/kani.md)
  - [GOTO Transcoder](./tools/goto-transcoder.md)
  - [VeriFast](./tools/verifast.md)

---

- [Challenges](./challenges.md)
  - [1: Verify core transmuting methods](./challenges/0001-core-transmutation.md)
  - [2: Verify the memory safety of core intrinsics using raw pointers](./challenges/0002-intrinsics-memory.md)
  - [3: Verifying Raw Pointer Arithmetic Operations](./challenges/0003-pointer-arithmentic.md)
  - [4: Memory safety of BTreeMap's `btree::node` module](./challenges/0004-btree-node.md)
  - [5: Verify functions iterating over inductive data type: `linked_list`](./challenges/0005-linked-list.md)
  - [6: Safety of `NonNull`](./challenges/0006-nonnull.md)
  - [7: Safety of Methods for Atomic Types & Atomic Intrinsics](./challenges/0007-atomic-types.md)
  - [8: Contracts for SmallSort](./challenges/0008-smallsort.md)
  - [9: Safe abstractions for `core::time::Duration`](./challenges/0009-duration.md)
  - [10: Memory safety of String](./challenges/0010-string.md)
  - [11: Safety of Methods for Numeric Primitive Types](./challenges/0011-floats-ints.md)
  - [12: Safety of `NonZero`](./challenges/0012-nonzero.md)
  - [13: Safety of `CStr`](./challenges/0013-cstr.md)
  - [14: Safety of Primitive Conversions](./challenges/0014-convert-num.md)
  - [15: Contracts and Tests for SIMD Intrinsics](./challenges/0015-intrinsics-simd.md)
<<<<<<< HEAD
  - [16: Verify the safety of Iterator functions](./challenges/0016-iter.md)
=======
  - [17: Verify the safety of slice functions](./challenges/0017-slice.md)
  - [18: Verify the safety of slice iter functions](./challenges/0018-slice-iter-pt1.md)
>>>>>>> d2b6a649
<|MERGE_RESOLUTION|>--- conflicted
+++ resolved
@@ -29,9 +29,6 @@
   - [13: Safety of `CStr`](./challenges/0013-cstr.md)
   - [14: Safety of Primitive Conversions](./challenges/0014-convert-num.md)
   - [15: Contracts and Tests for SIMD Intrinsics](./challenges/0015-intrinsics-simd.md)
-<<<<<<< HEAD
   - [16: Verify the safety of Iterator functions](./challenges/0016-iter.md)
-=======
   - [17: Verify the safety of slice functions](./challenges/0017-slice.md)
-  - [18: Verify the safety of slice iter functions](./challenges/0018-slice-iter-pt1.md)
->>>>>>> d2b6a649
+  - [18: Verify the safety of slice iter functions](./challenges/0018-slice-iter-pt1.md)